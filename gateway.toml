--- conflicted
+++ resolved
@@ -9,21 +9,13 @@
 [l2]
 name = "taiko"
 chain_id = 167010
-rpc_url = "http://18.199.195.154:18545"                           # non-preconf rpc
+rpc_url =  "https://rpc.helder.taiko.xyz" #"http://18.199.195.154:18545"                           # non-preconf rpc
 ws_url = "ws://18.199.195.154:18546"                              # non-preconf ws
-<<<<<<< HEAD
 taiko_token = "0x397884f0947Cfe2eEbF3A52f196C140EBfb6b546"
 l1_contract = "0x330055B6D9f78150C7d5F7c94009Fe5BDD1696de"
 l2_contract = "0x1670100000000000000000000000000000010001"
 router_contract = "0x7A95C1C22eB16F0396Be23609A9f614e2b43110E"
 whitelist_contract = "0x946D8C68A00f9A5C74e866843dD0f93428365C54"
-=======
-taiko_token = "0xd3Cb071Ba1E366d7E074e38C1118c19282745AB9"
-l1_contract = "0x5f26331fBa864c8Bc9618d86Ae5C522C380eaebF"
-l2_contract = "0x1670100000000000000000000000000000010001"
-router_contract = "0xb6A807bE649578025367157add1F10aA3806b204"
-whitelist_contract = "0x0B60B3488520B63110B4267b2e3651BfDed288AF"
->>>>>>> b11a2ef1
 
 [gateway]
 rpc_port = 10000
