--- conflicted
+++ resolved
@@ -9,12 +9,7 @@
 use alloy_consensus::Transaction;
 use alloy_primitives::{utils::format_ether, Address, U256};
 use alloy_rpc_types::{Block, Header};
-<<<<<<< HEAD
-use alloy_signer_local::PrivateKeySigner;
 use crossbeam_channel::{Receiver, Sender};
-=======
-use crossbeam_channel::Receiver;
->>>>>>> 2b2dd92c
 use eyre::bail;
 use pc_common::{
     config::{SequencerConfig, TaikoChainParams, TaikoConfig},
@@ -32,12 +27,8 @@
 use tracing::{debug, error, info, warn, Instrument};
 
 use crate::{
-<<<<<<< HEAD
     context::SequencerContext,
-=======
-    context::{SequencerContext, SequencerState},
     jwt::generate_jwt,
->>>>>>> 2b2dd92c
     simulator::SimulatorClient,
     soft_block::BuildPreconfBlockRequestBody,
     sorting::SortData,
@@ -131,25 +122,7 @@
         info!("starting loop");
 
         loop {
-<<<<<<< HEAD
             self.tick();
-=======
-            // fetch new data
-            self.recv_blocks();
-            self.fetch_mempool();
-
-            self.check_can_sequence();
-            self.check_can_propose();
-
-            if self.flags.can_sequence {
-                self.maybe_refresh_anchor();
-            }
-
-            // clear proposal if it's late
-            if self.lookahead.should_clear_proposal(&self.config.operator_address).0 {
-                self.send_batch_to_proposer("approaching next operator");
-            }
->>>>>>> 2b2dd92c
 
             // state transition
             match self.ctx.state {
@@ -255,7 +228,7 @@
         }
 
         // clear proposal if it's late
-        if self.lookahead.should_clear_proposal(&self.signer.address()).0 {
+        if self.lookahead.should_clear_proposal(&self.config.operator_address).0 {
             self.send_batch_to_proposer("approaching next operator");
         }
     }
@@ -529,12 +502,8 @@
 
         spawn(
             async move {
-<<<<<<< HEAD
                 let block_number = block.header.number;
-                let request = BuildPreconfBlockRequestBody::new(block, signer);
-=======
                 let request = BuildPreconfBlockRequestBody::new(block);
->>>>>>> 2b2dd92c
 
                 let raw = serde_json::to_string(&request).unwrap();
 
