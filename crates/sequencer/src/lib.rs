--- conflicted
+++ resolved
@@ -23,13 +23,9 @@
 mod soft_block;
 mod sorting;
 mod tx_pool;
-<<<<<<< HEAD
 mod types;
 
-use alloy_signer_local::PrivateKeySigner;
-=======
 use tracing::error;
->>>>>>> 2b2dd92c
 
 #[allow(clippy::too_many_arguments)]
 pub fn start_sequencer(
@@ -88,21 +84,15 @@
         sim_rx,
     };
 
-<<<<<<< HEAD
     let sequencer = Sequencer::new(
         sequencer_config,
         taiko_config,
         spine,
         lookahead,
-        coinbase_signer,
         l2_origin,
         l1_number,
         sim_tx,
     );
-=======
-    let sequencer =
-        Sequencer::new(sequencer_config, taiko_config, spine, lookahead, l2_origin, l1_number);
->>>>>>> 2b2dd92c
 
     std::thread::Builder::new()
         .name("sequencer".to_string())
